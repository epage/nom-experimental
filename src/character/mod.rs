//! Character specific parsers and combinators
//!
//! Functions recognizing specific characters

#![allow(deprecated)] // will just become `pub(crate)` later

pub mod complete;
pub mod streaming;
#[cfg(test)]
mod tests;

use crate::error::ParseError;
use crate::input::Compare;
use crate::input::{
  AsBytes, AsChar, InputIsStreaming, InputIter, InputLength, InputTake, InputTakeAtPosition,
  IntoOutput, Offset, ParseTo, Slice,
};
use crate::lib::std::ops::{Range, RangeFrom, RangeTo};
use crate::IResult;

<<<<<<< HEAD
/// Recognizes one character.
///
/// **Note:** [`Parser`][crate::Parser] is implemented for `char` literals` as a convenience (complete only)
///
/// *Complete version*: Will return an error if there's not enough input data.
///
/// *Streaming version*: Will return `Err(nom8::Err::Incomplete(_))` if there's not enough input data.
///
/// # Example
///
/// ```
/// # use nom8::prelude::*;
/// # use nom8::{Err, error::{ErrorKind, Error}};
/// # use nom8::character::char;
/// fn parser(i: &str) -> IResult<&str, char> {
///     char('a')(i)
/// }
/// assert_eq!(parser("abc"), Ok(("bc", 'a')));
/// assert_eq!(parser(" abc"), Err(Err::Error(Error::new(" abc", ErrorKind::Char))));
/// assert_eq!(parser("bc"), Err(Err::Error(Error::new("bc", ErrorKind::Char))));
/// assert_eq!(parser(""), Err(Err::Error(Error::new("", ErrorKind::Char))));
/// ```
/// or
/// ```
/// # use nom8::prelude::*;
/// # use nom8::{Err, error::{ErrorKind, Error}};
/// # use nom8::character::char;
/// fn parser(i: &str) -> IResult<&str, char> {
///     'a'.parse(i)
/// }
/// assert_eq!(parser("abc"), Ok(("bc", 'a')));
/// assert_eq!(parser(" abc"), Err(Err::Error(Error::new(" abc", ErrorKind::Char))));
/// assert_eq!(parser("bc"), Err(Err::Error(Error::new("bc", ErrorKind::Char))));
/// assert_eq!(parser(""), Err(Err::Error(Error::new("", ErrorKind::Char))));
/// ```
///
/// ```
/// # use nom8::{Err, error::{ErrorKind, Error}, Needed, IResult};
/// # use nom8::input::Streaming;
/// # use nom8::character::char;
/// fn parser(i: Streaming<&str>) -> IResult<Streaming<&str>, char> {
///     char('a')(i)
/// }
/// assert_eq!(parser(Streaming("abc")), Ok((Streaming("bc"), 'a')));
/// assert_eq!(parser(Streaming("bc")), Err(Err::Error(Error::new(Streaming("bc"), ErrorKind::Char))));
/// assert_eq!(parser(Streaming("")), Err(Err::Incomplete(Needed::new(1))));
/// ```
#[inline(always)]
pub fn char<I, Error: ParseError<I>, const STREAMING: bool>(
  c: char,
) -> impl Fn(I) -> IResult<I, char, Error>
where
  I: Slice<RangeFrom<usize>> + InputIter + InputLength + InputIsStreaming<STREAMING>,
  <I as InputIter>::Item: AsChar,
{
  move |i: I| {
    if STREAMING {
      streaming::char_internal(i, c)
    } else {
      complete::char_internal(i, c)
    }
  }
}

=======
>>>>>>> fb3a8a11
/// Recognizes the string "\r\n".
///
/// *Complete version*: Will return an error if there's not enough input data.
///
/// *Streaming version*: Will return `Err(nom8::Err::Incomplete(_))` if there's not enough input data.
///
/// # Example
///
/// ```
/// # use nom8::{Err, error::{Error, ErrorKind}, IResult};
/// # use nom8::character::crlf;
/// fn parser(input: &str) -> IResult<&str, &str> {
///     crlf(input)
/// }
///
/// assert_eq!(parser("\r\nc"), Ok(("c", "\r\n")));
/// assert_eq!(parser("ab\r\nc"), Err(Err::Error(Error::new("ab\r\nc", ErrorKind::CrLf))));
/// assert_eq!(parser(""), Err(Err::Error(Error::new("", ErrorKind::CrLf))));
/// ```
///
/// ```
/// # use nom8::{Err, error::ErrorKind, IResult, Needed};
/// # use nom8::input::Streaming;
/// # use nom8::character::crlf;
/// assert_eq!(crlf::<_, (_, ErrorKind), true>(Streaming("\r\nc")), Ok((Streaming("c"), "\r\n")));
/// assert_eq!(crlf::<_, (_, ErrorKind), true>(Streaming("ab\r\nc")), Err(Err::Error((Streaming("ab\r\nc"), ErrorKind::CrLf))));
/// assert_eq!(crlf::<_, (_, ErrorKind), true>(Streaming("")), Err(Err::Incomplete(Needed::new(2))));
/// ```
#[inline(always)]
pub fn crlf<T, E: ParseError<T>, const STREAMING: bool>(
  input: T,
) -> IResult<T, <T as IntoOutput>::Output, E>
where
  T: Slice<Range<usize>> + Slice<RangeFrom<usize>> + Slice<RangeTo<usize>>,
  T: InputIter + InputIsStreaming<STREAMING>,
  T: IntoOutput,
  T: Compare<&'static str>,
{
  if STREAMING {
    streaming::crlf(input)
  } else {
    complete::crlf(input)
  }
}

/// Recognizes a string of any char except '\r\n' or '\n'.
///
/// *Complete version*: Will return an error if there's not enough input data.
///
/// *Streaming version*: Will return `Err(nom8::Err::Incomplete(_))` if there's not enough input data.
///
/// # Example
///
/// ```
/// # use nom8::{Err, error::{Error, ErrorKind}, IResult, Needed};
/// # use nom8::character::not_line_ending;
/// fn parser(input: &str) -> IResult<&str, &str> {
///     not_line_ending(input)
/// }
///
/// assert_eq!(parser("ab\r\nc"), Ok(("\r\nc", "ab")));
/// assert_eq!(parser("ab\nc"), Ok(("\nc", "ab")));
/// assert_eq!(parser("abc"), Ok(("", "abc")));
/// assert_eq!(parser(""), Ok(("", "")));
/// assert_eq!(parser("a\rb\nc"), Err(Err::Error(Error { input: "a\rb\nc", code: ErrorKind::Tag })));
/// assert_eq!(parser("a\rbc"), Err(Err::Error(Error { input: "a\rbc", code: ErrorKind::Tag })));
/// ```
///
/// ```
/// # use nom8::{Err, error::{Error, ErrorKind}, IResult, Needed};
/// # use nom8::input::Streaming;
/// # use nom8::character::not_line_ending;
/// assert_eq!(not_line_ending::<_, (_, ErrorKind), true>(Streaming("ab\r\nc")), Ok((Streaming("\r\nc"), "ab")));
/// assert_eq!(not_line_ending::<_, (_, ErrorKind), true>(Streaming("abc")), Err(Err::Incomplete(Needed::Unknown)));
/// assert_eq!(not_line_ending::<_, (_, ErrorKind), true>(Streaming("")), Err(Err::Incomplete(Needed::Unknown)));
/// assert_eq!(not_line_ending::<_, (_, ErrorKind), true>(Streaming("a\rb\nc")), Err(Err::Error((Streaming("a\rb\nc"), ErrorKind::Tag ))));
/// assert_eq!(not_line_ending::<_, (_, ErrorKind), true>(Streaming("a\rbc")), Err(Err::Error((Streaming("a\rbc"), ErrorKind::Tag ))));
/// ```
#[inline(always)]
pub fn not_line_ending<T, E: ParseError<T>, const STREAMING: bool>(
  input: T,
) -> IResult<T, <T as IntoOutput>::Output, E>
where
  T: Slice<Range<usize>> + Slice<RangeFrom<usize>> + Slice<RangeTo<usize>>,
  T: InputIter + InputLength + InputIsStreaming<STREAMING>,
  T: IntoOutput,
  T: Compare<&'static str>,
  <T as InputIter>::Item: AsChar,
  <T as InputIter>::Item: AsChar,
{
  if STREAMING {
    streaming::not_line_ending(input)
  } else {
    complete::not_line_ending(input)
  }
}

/// Recognizes an end of line (both '\n' and '\r\n').
///
/// *Complete version*: Will return an error if there's not enough input data.
///
/// *Streaming version*: Will return `Err(nom8::Err::Incomplete(_))` if there's not enough input data.
///
/// # Example
///
/// ```
/// # use nom8::{Err, error::{Error, ErrorKind}, IResult, Needed};
/// # use nom8::character::line_ending;
/// fn parser(input: &str) -> IResult<&str, &str> {
///     line_ending(input)
/// }
///
/// assert_eq!(parser("\r\nc"), Ok(("c", "\r\n")));
/// assert_eq!(parser("ab\r\nc"), Err(Err::Error(Error::new("ab\r\nc", ErrorKind::CrLf))));
/// assert_eq!(parser(""), Err(Err::Error(Error::new("", ErrorKind::CrLf))));
/// ```
///
/// ```
/// # use nom8::{Err, error::ErrorKind, IResult, Needed};
/// # use nom8::input::Streaming;
/// # use nom8::character::line_ending;
/// assert_eq!(line_ending::<_, (_, ErrorKind), true>(Streaming("\r\nc")), Ok((Streaming("c"), "\r\n")));
/// assert_eq!(line_ending::<_, (_, ErrorKind), true>(Streaming("ab\r\nc")), Err(Err::Error((Streaming("ab\r\nc"), ErrorKind::CrLf))));
/// assert_eq!(line_ending::<_, (_, ErrorKind), true>(Streaming("")), Err(Err::Incomplete(Needed::new(1))));
/// ```
#[inline(always)]
pub fn line_ending<T, E: ParseError<T>, const STREAMING: bool>(
  input: T,
) -> IResult<T, <T as IntoOutput>::Output, E>
where
  T: Slice<Range<usize>> + Slice<RangeFrom<usize>> + Slice<RangeTo<usize>>,
  T: InputIter + InputLength + InputIsStreaming<STREAMING>,
  T: IntoOutput,
  T: Compare<&'static str>,
{
  if STREAMING {
    streaming::line_ending(input)
  } else {
    complete::line_ending(input)
  }
}

/// Matches a newline character '\n'.
///
/// *Complete version*: Will return an error if there's not enough input data.
///
/// *Streaming version*: Will return `Err(nom8::Err::Incomplete(_))` if there's not enough input data.
///
/// # Example
///
/// ```
/// # use nom8::{Err, error::{Error, ErrorKind}, IResult, Needed};
/// # use nom8::character::newline;
/// fn parser(input: &str) -> IResult<&str, char> {
///     newline(input)
/// }
///
/// assert_eq!(parser("\nc"), Ok(("c", '\n')));
/// assert_eq!(parser("\r\nc"), Err(Err::Error(Error::new("\r\nc", ErrorKind::Char))));
/// assert_eq!(parser(""), Err(Err::Error(Error::new("", ErrorKind::Char))));
/// ```
///
/// ```
/// # use nom8::{Err, error::ErrorKind, IResult, Needed};
/// # use nom8::input::Streaming;
/// # use nom8::character::newline;
/// assert_eq!(newline::<_, (_, ErrorKind), true>(Streaming("\nc")), Ok((Streaming("c"), '\n')));
/// assert_eq!(newline::<_, (_, ErrorKind), true>(Streaming("\r\nc")), Err(Err::Error((Streaming("\r\nc"), ErrorKind::Char))));
/// assert_eq!(newline::<_, (_, ErrorKind), true>(Streaming("")), Err(Err::Incomplete(Needed::new(1))));
/// ```
#[inline(always)]
pub fn newline<I, Error: ParseError<I>, const STREAMING: bool>(input: I) -> IResult<I, char, Error>
where
  I: Slice<RangeFrom<usize>> + InputIter + InputLength + InputIsStreaming<STREAMING>,
  <I as InputIter>::Item: AsChar,
{
  if STREAMING {
    streaming::newline(input)
  } else {
    complete::newline(input)
  }
}

/// Matches a tab character '\t'.
///
/// *Complete version*: Will return an error if there's not enough input data.
///
/// *Streaming version*: Will return `Err(nom8::Err::Incomplete(_))` if there's not enough input data.
///
/// # Example
///
/// ```
/// # use nom8::{Err, error::{Error, ErrorKind}, IResult, Needed};
/// # use nom8::character::tab;
/// fn parser(input: &str) -> IResult<&str, char> {
///     tab(input)
/// }
///
/// assert_eq!(parser("\tc"), Ok(("c", '\t')));
/// assert_eq!(parser("\r\nc"), Err(Err::Error(Error::new("\r\nc", ErrorKind::Char))));
/// assert_eq!(parser(""), Err(Err::Error(Error::new("", ErrorKind::Char))));
/// ```
///
/// ```
/// # use nom8::{Err, error::ErrorKind, IResult, Needed};
/// # use nom8::input::Streaming;
/// # use nom8::character::tab;
/// assert_eq!(tab::<_, (_, ErrorKind), true>(Streaming("\tc")), Ok((Streaming("c"), '\t')));
/// assert_eq!(tab::<_, (_, ErrorKind), true>(Streaming("\r\nc")), Err(Err::Error((Streaming("\r\nc"), ErrorKind::Char))));
/// assert_eq!(tab::<_, (_, ErrorKind), true>(Streaming("")), Err(Err::Incomplete(Needed::new(1))));
/// ```
#[inline(always)]
pub fn tab<I, Error: ParseError<I>, const STREAMING: bool>(input: I) -> IResult<I, char, Error>
where
  I: Slice<RangeFrom<usize>> + InputIter + InputLength + InputIsStreaming<STREAMING>,
  <I as InputIter>::Item: AsChar,
{
  if STREAMING {
    streaming::tab(input)
  } else {
    complete::tab(input)
  }
}

/// Recognizes zero or more lowercase and uppercase ASCII alphabetic characters: a-z, A-Z
///
/// *Complete version*: Will return the whole input if no terminating token is found (a non
/// alphabetic character).
///
/// *Streaming version*: Will return `Err(nom8::Err::Incomplete(_))` if there's not enough input data,
/// or if no terminating token is found (a non alphabetic character).
///
/// # Example
///
/// ```
/// # use nom8::{Err, error::ErrorKind, IResult, Needed};
/// # use nom8::character::alpha0;
/// fn parser(input: &str) -> IResult<&str, &str> {
///     alpha0(input)
/// }
///
/// assert_eq!(parser("ab1c"), Ok(("1c", "ab")));
/// assert_eq!(parser("1c"), Ok(("1c", "")));
/// assert_eq!(parser(""), Ok(("", "")));
/// ```
///
/// ```
/// # use nom8::{Err, error::ErrorKind, IResult, Needed};
/// # use nom8::input::Streaming;
/// # use nom8::character::alpha0;
/// assert_eq!(alpha0::<_, (_, ErrorKind), true>(Streaming("ab1c")), Ok((Streaming("1c"), "ab")));
/// assert_eq!(alpha0::<_, (_, ErrorKind), true>(Streaming("1c")), Ok((Streaming("1c"), "")));
/// assert_eq!(alpha0::<_, (_, ErrorKind), true>(Streaming("")), Err(Err::Incomplete(Needed::new(1))));
/// ```
#[inline(always)]
pub fn alpha0<T, E: ParseError<T>, const STREAMING: bool>(
  input: T,
) -> IResult<T, <T as IntoOutput>::Output, E>
where
  T: InputTakeAtPosition + InputIsStreaming<STREAMING>,
  T: IntoOutput,
  <T as InputTakeAtPosition>::Item: AsChar,
{
  if STREAMING {
    streaming::alpha0(input)
  } else {
    complete::alpha0(input)
  }
}

/// Recognizes one or more lowercase and uppercase ASCII alphabetic characters: a-z, A-Z
///
/// *Complete version*: Will return an error if there's not enough input data,
/// or the whole input if no terminating token is found  (a non alphabetic character).
///
/// *Streaming version*: Will return `Err(nom8::Err::Incomplete(_))` if there's not enough input data,
/// or if no terminating token is found (a non alphabetic character).
///
/// # Example
///
/// ```
/// # use nom8::{Err, error::{Error, ErrorKind}, IResult, Needed};
/// # use nom8::character::alpha1;
/// fn parser(input: &str) -> IResult<&str, &str> {
///     alpha1(input)
/// }
///
/// assert_eq!(parser("aB1c"), Ok(("1c", "aB")));
/// assert_eq!(parser("1c"), Err(Err::Error(Error::new("1c", ErrorKind::Alpha))));
/// assert_eq!(parser(""), Err(Err::Error(Error::new("", ErrorKind::Alpha))));
/// ```
///
/// ```
/// # use nom8::{Err, error::ErrorKind, IResult, Needed};
/// # use nom8::input::Streaming;
/// # use nom8::character::alpha1;
/// assert_eq!(alpha1::<_, (_, ErrorKind), true>(Streaming("aB1c")), Ok((Streaming("1c"), "aB")));
/// assert_eq!(alpha1::<_, (_, ErrorKind), true>(Streaming("1c")), Err(Err::Error((Streaming("1c"), ErrorKind::Alpha))));
/// assert_eq!(alpha1::<_, (_, ErrorKind), true>(Streaming("")), Err(Err::Incomplete(Needed::new(1))));
/// ```
#[inline(always)]
pub fn alpha1<T, E: ParseError<T>, const STREAMING: bool>(
  input: T,
) -> IResult<T, <T as IntoOutput>::Output, E>
where
  T: InputTakeAtPosition + InputIsStreaming<STREAMING>,
  T: IntoOutput,
  <T as InputTakeAtPosition>::Item: AsChar,
{
  if STREAMING {
    streaming::alpha1(input)
  } else {
    complete::alpha1(input)
  }
}

/// Recognizes zero or more ASCII numerical characters: 0-9
///
/// *Complete version*: Will return an error if there's not enough input data,
/// or the whole input if no terminating token is found (a non digit character).
///
/// *Streaming version*: Will return `Err(nom8::Err::Incomplete(_))` if there's not enough input data,
/// or if no terminating token is found (a non digit character).
///
/// # Example
///
/// ```
/// # use nom8::{Err, error::ErrorKind, IResult, Needed};
/// # use nom8::character::digit0;
/// fn parser(input: &str) -> IResult<&str, &str> {
///     digit0(input)
/// }
///
/// assert_eq!(parser("21c"), Ok(("c", "21")));
/// assert_eq!(parser("21"), Ok(("", "21")));
/// assert_eq!(parser("a21c"), Ok(("a21c", "")));
/// assert_eq!(parser(""), Ok(("", "")));
/// ```
///
/// ```
/// # use nom8::{Err, error::ErrorKind, IResult, Needed};
/// # use nom8::input::Streaming;
/// # use nom8::character::digit0;
/// assert_eq!(digit0::<_, (_, ErrorKind), true>(Streaming("21c")), Ok((Streaming("c"), "21")));
/// assert_eq!(digit0::<_, (_, ErrorKind), true>(Streaming("a21c")), Ok((Streaming("a21c"), "")));
/// assert_eq!(digit0::<_, (_, ErrorKind), true>(Streaming("")), Err(Err::Incomplete(Needed::new(1))));
/// ```
#[inline(always)]
pub fn digit0<T, E: ParseError<T>, const STREAMING: bool>(
  input: T,
) -> IResult<T, <T as IntoOutput>::Output, E>
where
  T: InputTakeAtPosition + InputIsStreaming<STREAMING>,
  T: IntoOutput,
  <T as InputTakeAtPosition>::Item: AsChar,
{
  if STREAMING {
    streaming::digit0(input)
  } else {
    complete::digit0(input)
  }
}

/// Recognizes one or more ASCII numerical characters: 0-9
///
/// *Complete version*: Will return an error if there's not enough input data,
/// or the whole input if no terminating token is found (a non digit character).
///
/// *Streaming version*: Will return `Err(nom8::Err::Incomplete(_))` if there's not enough input data,
/// or if no terminating token is found (a non digit character).
///
/// # Example
///
/// ```
/// # use nom8::{Err, error::{Error, ErrorKind}, IResult, Needed};
/// # use nom8::character::digit1;
/// fn parser(input: &str) -> IResult<&str, &str> {
///     digit1(input)
/// }
///
/// assert_eq!(parser("21c"), Ok(("c", "21")));
/// assert_eq!(parser("c1"), Err(Err::Error(Error::new("c1", ErrorKind::Digit))));
/// assert_eq!(parser(""), Err(Err::Error(Error::new("", ErrorKind::Digit))));
/// ```
///
/// ```
/// # use nom8::{Err, error::ErrorKind, IResult, Needed};
/// # use nom8::input::Streaming;
/// # use nom8::character::digit1;
/// assert_eq!(digit1::<_, (_, ErrorKind), true>(Streaming("21c")), Ok((Streaming("c"), "21")));
/// assert_eq!(digit1::<_, (_, ErrorKind), true>(Streaming("c1")), Err(Err::Error((Streaming("c1"), ErrorKind::Digit))));
/// assert_eq!(digit1::<_, (_, ErrorKind), true>(Streaming("")), Err(Err::Incomplete(Needed::new(1))));
/// ```
///
/// ## Parsing an integer
///
/// You can use `digit1` in combination with [`Parser::map_res`][crate::Parser::map_res] to parse an integer:
///
/// ```
/// # use nom8::{Err, error::{Error, ErrorKind}, IResult, Needed, Parser};
/// # use nom8::character::digit1;
/// fn parser(input: &str) -> IResult<&str, u32> {
///   digit1.map_res(str::parse).parse(input)
/// }
///
/// assert_eq!(parser("416"), Ok(("", 416)));
/// assert_eq!(parser("12b"), Ok(("b", 12)));
/// assert!(parser("b").is_err());
/// ```
#[inline(always)]
pub fn digit1<T, E: ParseError<T>, const STREAMING: bool>(
  input: T,
) -> IResult<T, <T as IntoOutput>::Output, E>
where
  T: InputTakeAtPosition + InputIsStreaming<STREAMING>,
  T: IntoOutput,
  <T as InputTakeAtPosition>::Item: AsChar,
{
  if STREAMING {
    streaming::digit1(input)
  } else {
    complete::digit1(input)
  }
}

/// Recognizes zero or more ASCII hexadecimal numerical characters: 0-9, A-F, a-f
///
/// *Complete version*: Will return the whole input if no terminating token is found (a non hexadecimal digit character).
///
/// *Streaming version*: Will return `Err(nom8::Err::Incomplete(_))` if there's not enough input data,
/// or if no terminating token is found (a non hexadecimal digit character).
///
/// # Example
///
/// ```
/// # use nom8::{Err, error::ErrorKind, IResult, Needed};
/// # use nom8::character::hex_digit0;
/// fn parser(input: &str) -> IResult<&str, &str> {
///     hex_digit0(input)
/// }
///
/// assert_eq!(parser("21cZ"), Ok(("Z", "21c")));
/// assert_eq!(parser("Z21c"), Ok(("Z21c", "")));
/// assert_eq!(parser(""), Ok(("", "")));
/// ```
///
/// ```
/// # use nom8::{Err, error::ErrorKind, IResult, Needed};
/// # use nom8::input::Streaming;
/// # use nom8::character::hex_digit0;
/// assert_eq!(hex_digit0::<_, (_, ErrorKind), true>(Streaming("21cZ")), Ok((Streaming("Z"), "21c")));
/// assert_eq!(hex_digit0::<_, (_, ErrorKind), true>(Streaming("Z21c")), Ok((Streaming("Z21c"), "")));
/// assert_eq!(hex_digit0::<_, (_, ErrorKind), true>(Streaming("")), Err(Err::Incomplete(Needed::new(1))));
/// ```
#[inline(always)]
pub fn hex_digit0<T, E: ParseError<T>, const STREAMING: bool>(
  input: T,
) -> IResult<T, <T as IntoOutput>::Output, E>
where
  T: InputTakeAtPosition + InputIsStreaming<STREAMING>,
  T: IntoOutput,
  <T as InputTakeAtPosition>::Item: AsChar,
{
  if STREAMING {
    streaming::hex_digit0(input)
  } else {
    complete::hex_digit0(input)
  }
}

/// Recognizes one or more ASCII hexadecimal numerical characters: 0-9, A-F, a-f
///
/// *Complete version*: Will return an error if there's not enough input data,
/// or the whole input if no terminating token is found (a non hexadecimal digit character).
///
/// *Streaming version*: Will return `Err(nom8::Err::Incomplete(_))` if there's not enough input data,
/// or if no terminating token is found (a non hexadecimal digit character).
///
/// # Example
///
/// ```
/// # use nom8::{Err, error::{Error, ErrorKind}, IResult, Needed};
/// # use nom8::character::hex_digit1;
/// fn parser(input: &str) -> IResult<&str, &str> {
///     hex_digit1(input)
/// }
///
/// assert_eq!(parser("21cZ"), Ok(("Z", "21c")));
/// assert_eq!(parser("H2"), Err(Err::Error(Error::new("H2", ErrorKind::HexDigit))));
/// assert_eq!(parser(""), Err(Err::Error(Error::new("", ErrorKind::HexDigit))));
/// ```
///
/// ```
/// # use nom8::{Err, error::ErrorKind, IResult, Needed};
/// # use nom8::input::Streaming;
/// # use nom8::character::hex_digit1;
/// assert_eq!(hex_digit1::<_, (_, ErrorKind), true>(Streaming("21cZ")), Ok((Streaming("Z"), "21c")));
/// assert_eq!(hex_digit1::<_, (_, ErrorKind), true>(Streaming("H2")), Err(Err::Error((Streaming("H2"), ErrorKind::HexDigit))));
/// assert_eq!(hex_digit1::<_, (_, ErrorKind), true>(Streaming("")), Err(Err::Incomplete(Needed::new(1))));
/// ```
#[inline(always)]
pub fn hex_digit1<T, E: ParseError<T>, const STREAMING: bool>(
  input: T,
) -> IResult<T, <T as IntoOutput>::Output, E>
where
  T: InputTakeAtPosition + InputIsStreaming<STREAMING>,
  T: IntoOutput,
  <T as InputTakeAtPosition>::Item: AsChar,
{
  if STREAMING {
    streaming::hex_digit1(input)
  } else {
    complete::hex_digit1(input)
  }
}

/// Recognizes zero or more octal characters: 0-7
///
/// *Complete version*: Will return the whole input if no terminating token is found (a non octal
/// digit character).
///
/// *Streaming version*: Will return `Err(nom8::Err::Incomplete(_))` if there's not enough input data,
/// or if no terminating token is found (a non octal digit character).
///
/// # Example
///
/// ```
/// # use nom8::{Err, error::ErrorKind, IResult, Needed};
/// # use nom8::character::oct_digit0;
/// fn parser(input: &str) -> IResult<&str, &str> {
///     oct_digit0(input)
/// }
///
/// assert_eq!(parser("21cZ"), Ok(("cZ", "21")));
/// assert_eq!(parser("Z21c"), Ok(("Z21c", "")));
/// assert_eq!(parser(""), Ok(("", "")));
/// ```
///
/// ```
/// # use nom8::{Err, error::ErrorKind, IResult, Needed};
/// # use nom8::input::Streaming;
/// # use nom8::character::oct_digit0;
/// assert_eq!(oct_digit0::<_, (_, ErrorKind), true>(Streaming("21cZ")), Ok((Streaming("cZ"), "21")));
/// assert_eq!(oct_digit0::<_, (_, ErrorKind), true>(Streaming("Z21c")), Ok((Streaming("Z21c"), "")));
/// assert_eq!(oct_digit0::<_, (_, ErrorKind), true>(Streaming("")), Err(Err::Incomplete(Needed::new(1))));
/// ```
#[inline(always)]
pub fn oct_digit0<T, E: ParseError<T>, const STREAMING: bool>(
  input: T,
) -> IResult<T, <T as IntoOutput>::Output, E>
where
  T: InputTakeAtPosition + InputIsStreaming<STREAMING>,
  T: IntoOutput,
  <T as InputTakeAtPosition>::Item: AsChar,
{
  if STREAMING {
    streaming::oct_digit0(input)
  } else {
    complete::oct_digit0(input)
  }
}

/// Recognizes one or more octal characters: 0-7
///
/// *Complete version*: Will return an error if there's not enough input data,
/// or the whole input if no terminating token is found (a non octal digit character).
///
/// *Streaming version*: Will return `Err(nom8::Err::Incomplete(_))` if there's not enough input data,
/// or if no terminating token is found (a non octal digit character).
///
/// # Example
///
/// ```
/// # use nom8::{Err, error::{Error, ErrorKind}, IResult, Needed};
/// # use nom8::character::oct_digit1;
/// fn parser(input: &str) -> IResult<&str, &str> {
///     oct_digit1(input)
/// }
///
/// assert_eq!(parser("21cZ"), Ok(("cZ", "21")));
/// assert_eq!(parser("H2"), Err(Err::Error(Error::new("H2", ErrorKind::OctDigit))));
/// assert_eq!(parser(""), Err(Err::Error(Error::new("", ErrorKind::OctDigit))));
/// ```
///
/// ```
/// # use nom8::{Err, error::ErrorKind, IResult, Needed};
/// # use nom8::input::Streaming;
/// # use nom8::character::oct_digit1;
/// assert_eq!(oct_digit1::<_, (_, ErrorKind), true>(Streaming("21cZ")), Ok((Streaming("cZ"), "21")));
/// assert_eq!(oct_digit1::<_, (_, ErrorKind), true>(Streaming("H2")), Err(Err::Error((Streaming("H2"), ErrorKind::OctDigit))));
/// assert_eq!(oct_digit1::<_, (_, ErrorKind), true>(Streaming("")), Err(Err::Incomplete(Needed::new(1))));
/// ```
#[inline(always)]
pub fn oct_digit1<T, E: ParseError<T>, const STREAMING: bool>(
  input: T,
) -> IResult<T, <T as IntoOutput>::Output, E>
where
  T: InputTakeAtPosition + InputIsStreaming<STREAMING>,
  T: IntoOutput,
  <T as InputTakeAtPosition>::Item: AsChar,
{
  if STREAMING {
    streaming::oct_digit1(input)
  } else {
    complete::oct_digit1(input)
  }
}

/// Recognizes zero or more ASCII numerical and alphabetic characters: 0-9, a-z, A-Z
///
/// *Complete version*: Will return the whole input if no terminating token is found (a non
/// alphanumerical character).
///
/// *Streaming version*: Will return `Err(nom8::Err::Incomplete(_))` if there's not enough input data,
/// or if no terminating token is found (a non alphanumerical character).
///
/// # Example
///
/// ```
/// # use nom8::{Err, error::ErrorKind, IResult, Needed};
/// # use nom8::character::alphanumeric0;
/// fn parser(input: &str) -> IResult<&str, &str> {
///     alphanumeric0(input)
/// }
///
/// assert_eq!(parser("21cZ%1"), Ok(("%1", "21cZ")));
/// assert_eq!(parser("&Z21c"), Ok(("&Z21c", "")));
/// assert_eq!(parser(""), Ok(("", "")));
/// ```
///
/// ```
/// # use nom8::{Err, error::ErrorKind, IResult, Needed};
/// # use nom8::input::Streaming;
/// # use nom8::character::alphanumeric0;
/// assert_eq!(alphanumeric0::<_, (_, ErrorKind), true>(Streaming("21cZ%1")), Ok((Streaming("%1"), "21cZ")));
/// assert_eq!(alphanumeric0::<_, (_, ErrorKind), true>(Streaming("&Z21c")), Ok((Streaming("&Z21c"), "")));
/// assert_eq!(alphanumeric0::<_, (_, ErrorKind), true>(Streaming("")), Err(Err::Incomplete(Needed::new(1))));
/// ```
#[inline(always)]
pub fn alphanumeric0<T, E: ParseError<T>, const STREAMING: bool>(
  input: T,
) -> IResult<T, <T as IntoOutput>::Output, E>
where
  T: InputTakeAtPosition + InputIsStreaming<STREAMING>,
  T: IntoOutput,
  <T as InputTakeAtPosition>::Item: AsChar,
{
  if STREAMING {
    streaming::alphanumeric0(input)
  } else {
    complete::alphanumeric0(input)
  }
}

/// Recognizes one or more ASCII numerical and alphabetic characters: 0-9, a-z, A-Z
///
/// *Complete version*: Will return an error if there's not enough input data,
/// or the whole input if no terminating token is found (a non alphanumerical character).
///
/// *Streaming version*: Will return `Err(nom8::Err::Incomplete(_))` if there's not enough input data,
/// or if no terminating token is found (a non alphanumerical character).
///
/// # Example
///
/// ```
/// # use nom8::{Err, error::{Error, ErrorKind}, IResult, Needed};
/// # use nom8::character::alphanumeric1;
/// fn parser(input: &str) -> IResult<&str, &str> {
///     alphanumeric1(input)
/// }
///
/// assert_eq!(parser("21cZ%1"), Ok(("%1", "21cZ")));
/// assert_eq!(parser("&H2"), Err(Err::Error(Error::new("&H2", ErrorKind::AlphaNumeric))));
/// assert_eq!(parser(""), Err(Err::Error(Error::new("", ErrorKind::AlphaNumeric))));
/// ```
///
/// ```
/// # use nom8::{Err, error::ErrorKind, IResult, Needed};
/// # use nom8::input::Streaming;
/// # use nom8::character::alphanumeric1;
/// assert_eq!(alphanumeric1::<_, (_, ErrorKind), true>(Streaming("21cZ%1")), Ok((Streaming("%1"), "21cZ")));
/// assert_eq!(alphanumeric1::<_, (_, ErrorKind), true>(Streaming("&H2")), Err(Err::Error((Streaming("&H2"), ErrorKind::AlphaNumeric))));
/// assert_eq!(alphanumeric1::<_, (_, ErrorKind), true>(Streaming("")), Err(Err::Incomplete(Needed::new(1))));
/// ```
#[inline(always)]
pub fn alphanumeric1<T, E: ParseError<T>, const STREAMING: bool>(
  input: T,
) -> IResult<T, <T as IntoOutput>::Output, E>
where
  T: InputTakeAtPosition + InputIsStreaming<STREAMING>,
  T: IntoOutput,
  <T as InputTakeAtPosition>::Item: AsChar,
{
  if STREAMING {
    streaming::alphanumeric1(input)
  } else {
    complete::alphanumeric1(input)
  }
}

/// Recognizes zero or more spaces and tabs.
///
/// *Complete version*: Will return the whole input if no terminating token is found (a non space
/// character).
///
/// *Streaming version*: Will return `Err(nom8::Err::Incomplete(_))` if there's not enough input data,
/// or if no terminating token is found (a non space character).
///
/// # Example
///
/// ```
/// # use nom8::{Err, error::ErrorKind, IResult, Needed};
/// # use nom8::input::Streaming;
/// # use nom8::character::space0;
/// assert_eq!(space0::<_, (_, ErrorKind), true>(Streaming(" \t21c")), Ok((Streaming("21c"), " \t")));
/// assert_eq!(space0::<_, (_, ErrorKind), true>(Streaming("Z21c")), Ok((Streaming("Z21c"), "")));
/// assert_eq!(space0::<_, (_, ErrorKind), true>(Streaming("")), Err(Err::Incomplete(Needed::new(1))));
/// ```
#[inline(always)]
pub fn space0<T, E: ParseError<T>, const STREAMING: bool>(
  input: T,
) -> IResult<T, <T as IntoOutput>::Output, E>
where
  T: InputTakeAtPosition + InputIsStreaming<STREAMING>,
  T: IntoOutput,
  <T as InputTakeAtPosition>::Item: AsChar + Clone,
{
  if STREAMING {
    streaming::space0(input)
  } else {
    complete::space0(input)
  }
}

/// Recognizes one or more spaces and tabs.
///
/// *Complete version*: Will return an error if there's not enough input data,
/// or the whole input if no terminating token is found (a non space character).
///
/// *Streaming version*: Will return `Err(nom8::Err::Incomplete(_))` if there's not enough input data,
/// or if no terminating token is found (a non space character).
///
/// # Example
///
/// ```
/// # use nom8::{Err, error::{Error, ErrorKind}, IResult, Needed};
/// # use nom8::character::space1;
/// fn parser(input: &str) -> IResult<&str, &str> {
///     space1(input)
/// }
///
/// assert_eq!(parser(" \t21c"), Ok(("21c", " \t")));
/// assert_eq!(parser("H2"), Err(Err::Error(Error::new("H2", ErrorKind::Space))));
/// assert_eq!(parser(""), Err(Err::Error(Error::new("", ErrorKind::Space))));
/// ```
///
/// ```
/// # use nom8::{Err, error::ErrorKind, IResult, Needed};
/// # use nom8::input::Streaming;
/// # use nom8::character::space1;
/// assert_eq!(space1::<_, (_, ErrorKind), true>(Streaming(" \t21c")), Ok((Streaming("21c"), " \t")));
/// assert_eq!(space1::<_, (_, ErrorKind), true>(Streaming("H2")), Err(Err::Error((Streaming("H2"), ErrorKind::Space))));
/// assert_eq!(space1::<_, (_, ErrorKind), true>(Streaming("")), Err(Err::Incomplete(Needed::new(1))));
/// ```
#[inline(always)]
pub fn space1<T, E: ParseError<T>, const STREAMING: bool>(
  input: T,
) -> IResult<T, <T as IntoOutput>::Output, E>
where
  T: InputTakeAtPosition + InputIsStreaming<STREAMING>,
  T: IntoOutput,
  <T as InputTakeAtPosition>::Item: AsChar + Clone,
{
  if STREAMING {
    streaming::space1(input)
  } else {
    complete::space1(input)
  }
}

/// Recognizes zero or more spaces, tabs, carriage returns and line feeds.
///
/// *Complete version*: will return the whole input if no terminating token is found (a non space
/// character).
///
/// *Streaming version*: Will return `Err(nom8::Err::Incomplete(_))` if there's not enough input data,
/// or if no terminating token is found (a non space character).
///
/// # Example
///
/// ```
/// # use nom8::{Err, error::ErrorKind, IResult, Needed};
/// # use nom8::character::multispace0;
/// fn parser(input: &str) -> IResult<&str, &str> {
///     multispace0(input)
/// }
///
/// assert_eq!(parser(" \t\n\r21c"), Ok(("21c", " \t\n\r")));
/// assert_eq!(parser("Z21c"), Ok(("Z21c", "")));
/// assert_eq!(parser(""), Ok(("", "")));
/// ```
///
/// ```
/// # use nom8::{Err, error::ErrorKind, IResult, Needed};
/// # use nom8::input::Streaming;
/// # use nom8::character::multispace0;
/// assert_eq!(multispace0::<_, (_, ErrorKind), true>(Streaming(" \t\n\r21c")), Ok((Streaming("21c"), " \t\n\r")));
/// assert_eq!(multispace0::<_, (_, ErrorKind), true>(Streaming("Z21c")), Ok((Streaming("Z21c"), "")));
/// assert_eq!(multispace0::<_, (_, ErrorKind), true>(Streaming("")), Err(Err::Incomplete(Needed::new(1))));
/// ```
#[inline(always)]
pub fn multispace0<T, E: ParseError<T>, const STREAMING: bool>(
  input: T,
) -> IResult<T, <T as IntoOutput>::Output, E>
where
  T: InputTakeAtPosition + InputIsStreaming<STREAMING>,
  T: IntoOutput,
  <T as InputTakeAtPosition>::Item: AsChar + Clone,
{
  if STREAMING {
    streaming::multispace0(input)
  } else {
    complete::multispace0(input)
  }
}

/// Recognizes one or more spaces, tabs, carriage returns and line feeds.
///
/// *Complete version*: will return an error if there's not enough input data,
/// or the whole input if no terminating token is found (a non space character).
///
/// *Streaming version*: Will return `Err(nom8::Err::Incomplete(_))` if there's not enough input data,
/// or if no terminating token is found (a non space character).
///
/// # Example
///
/// ```
/// # use nom8::{Err, error::{Error, ErrorKind}, IResult, Needed};
/// # use nom8::character::multispace1;
/// fn parser(input: &str) -> IResult<&str, &str> {
///     multispace1(input)
/// }
///
/// assert_eq!(parser(" \t\n\r21c"), Ok(("21c", " \t\n\r")));
/// assert_eq!(parser("H2"), Err(Err::Error(Error::new("H2", ErrorKind::MultiSpace))));
/// assert_eq!(parser(""), Err(Err::Error(Error::new("", ErrorKind::MultiSpace))));
/// ```
///
/// ```
/// # use nom8::{Err, error::ErrorKind, IResult, Needed};
/// # use nom8::input::Streaming;
/// # use nom8::character::multispace1;
/// assert_eq!(multispace1::<_, (_, ErrorKind), true>(Streaming(" \t\n\r21c")), Ok((Streaming("21c"), " \t\n\r")));
/// assert_eq!(multispace1::<_, (_, ErrorKind), true>(Streaming("H2")), Err(Err::Error((Streaming("H2"), ErrorKind::MultiSpace))));
/// assert_eq!(multispace1::<_, (_, ErrorKind), true>(Streaming("")), Err(Err::Incomplete(Needed::new(1))));
/// ```
#[inline(always)]
pub fn multispace1<T, E: ParseError<T>, const STREAMING: bool>(
  input: T,
) -> IResult<T, <T as IntoOutput>::Output, E>
where
  T: InputTakeAtPosition + InputIsStreaming<STREAMING>,
  T: IntoOutput,
  <T as InputTakeAtPosition>::Item: AsChar + Clone,
{
  if STREAMING {
    streaming::multispace1(input)
  } else {
    complete::multispace1(input)
  }
}

#[doc(hidden)]
macro_rules! ints {
    ($($t:tt)+) => {
        $(
        /// will parse a number in text form to a number
        ///
        /// *Complete version*: can parse until the end of input.
        ///
        /// *Streaming version*: Will return `Err(nom8::Err::Incomplete(_))` if there's not enough input data.
        #[inline(always)]
        pub fn $t<T, E: ParseError<T>, const STREAMING: bool>(input: T) -> IResult<T, $t, E>
            where
            T: InputIter + Slice<RangeFrom<usize>> + InputLength + InputTake + Clone + InputIsStreaming<STREAMING>,
            T: IntoOutput,
            <T as InputIter>::Item: AsChar,
            T: for <'a> Compare<&'a[u8]>,
            {
                if STREAMING {
                  streaming::$t(input)
                } else {
                  complete::$t(input)
                }
            }
        )+
    }
}

ints! { i8 i16 i32 i64 i128 }

#[doc(hidden)]
macro_rules! uints {
    ($($t:tt)+) => {
        $(
        /// will parse a number in text form to a number
        ///
        /// *Complete version*: can parse until the end of input.
        ///
        /// *Streaming version*: Will return `Err(nom8::Err::Incomplete(_))` if there's not enough input data.
        #[inline(always)]
        pub fn $t<T, E: ParseError<T>, const STREAMING: bool>(input: T) -> IResult<T, $t, E>
            where
            T: InputIter + Slice<RangeFrom<usize>> + InputLength + InputIsStreaming<STREAMING>,
            T: IntoOutput,
            <T as InputIter>::Item: AsChar,
            {
                if STREAMING {
                  streaming::$t(input)
                } else {
                  complete::$t(input)
                }
            }
        )+
    }
}

uints! { u8 u16 u32 u64 u128 }

/// Recognizes floating point number in text format and returns a f32.
///
/// *Complete version*: Can parse until the end of input.
///
/// *Streaming version*: Will return `Err(nom8::Err::Incomplete(_))` if there is not enough data.
///
/// # Example
///
/// ```rust
/// # use nom8::{Err, error::ErrorKind, Needed};
/// # use nom8::Needed::Size;
/// use nom8::character::f32;
///
/// let parser = |s| {
///   f32(s)
/// };
///
/// assert_eq!(parser("11e-1"), Ok(("", 1.1)));
/// assert_eq!(parser("123E-02"), Ok(("", 1.23)));
/// assert_eq!(parser("123K-01"), Ok(("K-01", 123.0)));
/// assert_eq!(parser("abc"), Err(Err::Error(("abc", ErrorKind::Float))));
/// ```
///
/// ```rust
/// # use nom8::{Err, error::ErrorKind, Needed};
/// # use nom8::Needed::Size;
/// # use nom8::input::Streaming;
/// use nom8::character::f32;
///
/// let parser = |s| {
///   f32(s)
/// };
///
/// assert_eq!(parser(Streaming("11e-1 ")), Ok((Streaming(" "), 1.1)));
/// assert_eq!(parser(Streaming("11e-1")), Err(Err::Incomplete(Needed::new(1))));
/// assert_eq!(parser(Streaming("123E-02")), Err(Err::Incomplete(Needed::new(1))));
/// assert_eq!(parser(Streaming("123K-01")), Ok((Streaming("K-01"), 123.0)));
/// assert_eq!(parser(Streaming("abc")), Err(Err::Error((Streaming("abc"), ErrorKind::Float))));
/// ```
#[inline(always)]
pub fn f32<T, E: ParseError<T>, const STREAMING: bool>(input: T) -> IResult<T, f32, E>
where
  T: Slice<RangeFrom<usize>> + Slice<RangeTo<usize>> + Slice<Range<usize>>,
  T: Clone + Offset + Compare<&'static str>,
  T: InputIter + InputLength + InputTake + InputIsStreaming<STREAMING>,
  T: IntoOutput,
  <T as IntoOutput>::Output: ParseTo<f32>,
  <T as InputIter>::Item: AsChar + Copy,
  <T as InputIter>::IterElem: Clone,
  T: InputTakeAtPosition,
  <T as InputTakeAtPosition>::Item: AsChar,
  T: AsBytes,
  T: for<'a> Compare<&'a [u8]>,
{
  if STREAMING {
    crate::number::streaming::float(input)
  } else {
    crate::number::complete::float(input)
  }
}

/// Recognizes floating point number in text format and returns a f64.
///
/// *Complete version*: Can parse until the end of input.
///
/// *Streaming version*: Will return `Err(nom8::Err::Incomplete(_))` if there is not enough data.
///
/// # Example
///
/// ```rust
/// # use nom8::{Err, error::ErrorKind, Needed};
/// # use nom8::Needed::Size;
/// use nom8::character::f64;
///
/// let parser = |s| {
///   f64(s)
/// };
///
/// assert_eq!(parser("11e-1"), Ok(("", 1.1)));
/// assert_eq!(parser("123E-02"), Ok(("", 1.23)));
/// assert_eq!(parser("123K-01"), Ok(("K-01", 123.0)));
/// assert_eq!(parser("abc"), Err(Err::Error(("abc", ErrorKind::Float))));
/// ```
///
/// ```rust
/// # use nom8::{Err, error::ErrorKind, Needed};
/// # use nom8::Needed::Size;
/// # use nom8::input::Streaming;
/// use nom8::character::f64;
///
/// let parser = |s| {
///   f64(s)
/// };
///
/// assert_eq!(parser(Streaming("11e-1 ")), Ok((Streaming(" "), 1.1)));
/// assert_eq!(parser(Streaming("11e-1")), Err(Err::Incomplete(Needed::new(1))));
/// assert_eq!(parser(Streaming("123E-02")), Err(Err::Incomplete(Needed::new(1))));
/// assert_eq!(parser(Streaming("123K-01")), Ok((Streaming("K-01"), 123.0)));
/// assert_eq!(parser(Streaming("abc")), Err(Err::Error((Streaming("abc"), ErrorKind::Float))));
/// ```
#[inline(always)]
pub fn f64<T, E: ParseError<T>, const STREAMING: bool>(input: T) -> IResult<T, f64, E>
where
  T: Slice<RangeFrom<usize>> + Slice<RangeTo<usize>> + Slice<Range<usize>>,
  T: Clone + Offset + Compare<&'static str>,
  T: InputIter + InputLength + InputTake + InputIsStreaming<STREAMING>,
  T: IntoOutput,
  <T as IntoOutput>::Output: ParseTo<f64>,
  <T as InputIter>::Item: AsChar + Copy,
  <T as InputIter>::IterElem: Clone,
  T: InputTakeAtPosition,
  <T as InputTakeAtPosition>::Item: AsChar,
  T: AsBytes,
  T: for<'a> Compare<&'a [u8]>,
{
  if STREAMING {
    crate::number::streaming::double(input)
  } else {
    crate::number::complete::double(input)
  }
}

/// Recognizes floating point number in a byte string and returns the corresponding slice.
///
/// *Complete version*: Can parse until the end of input.
///
/// *Streaming version*: Will return `Err(nom8::Err::Incomplete(_))` if there is not enough data.
///
/// # Example
///
/// ```rust
/// # use nom8::{Err, error::ErrorKind, Needed};
/// # use nom8::Needed::Size;
/// use nom8::character::recognize_float;
///
/// let parser = |s| {
///   recognize_float(s)
/// };
///
/// assert_eq!(parser("11e-1"), Ok(("", "11e-1")));
/// assert_eq!(parser("123E-02"), Ok(("", "123E-02")));
/// assert_eq!(parser("123K-01"), Ok(("K-01", "123")));
/// assert_eq!(parser("abc"), Err(Err::Error(("abc", ErrorKind::Char))));
/// ```
///
/// ```rust
/// # use nom8::{Err, error::ErrorKind, Needed};
/// # use nom8::input::Streaming;
/// use nom8::character::recognize_float;
///
/// let parser = |s| {
///   recognize_float(s)
/// };
///
/// assert_eq!(parser(Streaming("11e-1;")), Ok((Streaming(";"), "11e-1")));
/// assert_eq!(parser(Streaming("123E-02;")), Ok((Streaming(";"), "123E-02")));
/// assert_eq!(parser(Streaming("123K-01")), Ok((Streaming("K-01"), "123")));
/// assert_eq!(parser(Streaming("abc")), Err(Err::Error((Streaming("abc"), ErrorKind::Char))));
/// ```
#[inline(always)]
pub fn recognize_float<T, E: ParseError<T>, const STREAMING: bool>(
  input: T,
) -> IResult<T, <T as IntoOutput>::Output, E>
where
  T: Slice<RangeFrom<usize>> + Slice<RangeTo<usize>>,
  T: Clone + Offset,
  T: InputIter + InputLength + InputIsStreaming<STREAMING>,
  T: IntoOutput,
  <T as InputIter>::Item: AsChar,
  T: InputTakeAtPosition,
  <T as InputTakeAtPosition>::Item: AsChar,
{
  if STREAMING {
    crate::number::streaming::recognize_float(input)
  } else {
    crate::number::complete::recognize_float(input)
  }
}

/// Recognizes a floating point number in text format
///
/// It returns a tuple of (`sign`, `integer part`, `fraction part` and `exponent`) of the input
/// data.
///
/// *Complete version*: Can parse until the end of input.
///
/// *Streaming version*: Will return `Err(nom8::Err::Incomplete(_))` if there is not enough data.
///
#[inline(always)]
pub fn recognize_float_parts<T, E: ParseError<T>, const STREAMING: bool>(
  input: T,
) -> IResult<
  T,
  (
    bool,
    <T as IntoOutput>::Output,
    <T as IntoOutput>::Output,
    i32,
  ),
  E,
>
where
  T: Slice<RangeFrom<usize>> + Slice<RangeTo<usize>> + Slice<Range<usize>>,
  T: Clone + Offset,
  T: InputIter + InputTake + InputIsStreaming<STREAMING>,
  T: IntoOutput,
  <T as InputIter>::Item: AsChar + Copy,
  T: InputTakeAtPosition + InputLength,
  <T as InputTakeAtPosition>::Item: AsChar,
  T: for<'a> Compare<&'a [u8]>,
  T: AsBytes,
{
  if STREAMING {
    crate::number::streaming::recognize_float_parts(input)
  } else {
    crate::number::complete::recognize_float_parts(input)
  }
}

#[inline]
#[doc(hidden)]
#[deprecated(since = "8.0.0", note = "Replaced with `AsChar::is_alpha`")]
pub fn is_alphabetic(chr: u8) -> bool {
  (chr >= 0x41 && chr <= 0x5A) || (chr >= 0x61 && chr <= 0x7A)
}

#[inline]
#[doc(hidden)]
#[deprecated(since = "8.0.0", note = "Replaced with `AsChar::is_dec_digit`")]
pub fn is_digit(chr: u8) -> bool {
  chr >= 0x30 && chr <= 0x39
}

#[inline]
#[doc(hidden)]
#[deprecated(since = "8.0.0", note = "Replaced with `AsChar::is_hex_digit`")]
pub fn is_hex_digit(chr: u8) -> bool {
  (chr >= 0x30 && chr <= 0x39) || (chr >= 0x41 && chr <= 0x46) || (chr >= 0x61 && chr <= 0x66)
}

#[inline]
#[doc(hidden)]
#[deprecated(since = "8.0.0", note = "Replaced with `AsChar::is_oct_digit`")]
pub fn is_oct_digit(chr: u8) -> bool {
  chr >= 0x30 && chr <= 0x37
}

#[inline]
#[doc(hidden)]
#[deprecated(since = "8.0.0", note = "Replaced with `AsChar::is_alphanum`")]
pub fn is_alphanumeric(chr: u8) -> bool {
  #![allow(deprecated)]
  is_alphabetic(chr) || is_digit(chr)
}

#[inline]
#[doc(hidden)]
#[deprecated(since = "8.0.0", note = "Replaced with `AsChar::is_space`")]
pub fn is_space(chr: u8) -> bool {
  chr == b' ' || chr == b'\t'
}

#[inline]
#[doc(hidden)]
#[deprecated(since = "8.0.0", note = "Replaced with `AsChar::is_newline`")]
pub fn is_newline(chr: u8) -> bool {
  chr == b'\n'
}<|MERGE_RESOLUTION|>--- conflicted
+++ resolved
@@ -18,73 +18,6 @@
 use crate::lib::std::ops::{Range, RangeFrom, RangeTo};
 use crate::IResult;
 
-<<<<<<< HEAD
-/// Recognizes one character.
-///
-/// **Note:** [`Parser`][crate::Parser] is implemented for `char` literals` as a convenience (complete only)
-///
-/// *Complete version*: Will return an error if there's not enough input data.
-///
-/// *Streaming version*: Will return `Err(nom8::Err::Incomplete(_))` if there's not enough input data.
-///
-/// # Example
-///
-/// ```
-/// # use nom8::prelude::*;
-/// # use nom8::{Err, error::{ErrorKind, Error}};
-/// # use nom8::character::char;
-/// fn parser(i: &str) -> IResult<&str, char> {
-///     char('a')(i)
-/// }
-/// assert_eq!(parser("abc"), Ok(("bc", 'a')));
-/// assert_eq!(parser(" abc"), Err(Err::Error(Error::new(" abc", ErrorKind::Char))));
-/// assert_eq!(parser("bc"), Err(Err::Error(Error::new("bc", ErrorKind::Char))));
-/// assert_eq!(parser(""), Err(Err::Error(Error::new("", ErrorKind::Char))));
-/// ```
-/// or
-/// ```
-/// # use nom8::prelude::*;
-/// # use nom8::{Err, error::{ErrorKind, Error}};
-/// # use nom8::character::char;
-/// fn parser(i: &str) -> IResult<&str, char> {
-///     'a'.parse(i)
-/// }
-/// assert_eq!(parser("abc"), Ok(("bc", 'a')));
-/// assert_eq!(parser(" abc"), Err(Err::Error(Error::new(" abc", ErrorKind::Char))));
-/// assert_eq!(parser("bc"), Err(Err::Error(Error::new("bc", ErrorKind::Char))));
-/// assert_eq!(parser(""), Err(Err::Error(Error::new("", ErrorKind::Char))));
-/// ```
-///
-/// ```
-/// # use nom8::{Err, error::{ErrorKind, Error}, Needed, IResult};
-/// # use nom8::input::Streaming;
-/// # use nom8::character::char;
-/// fn parser(i: Streaming<&str>) -> IResult<Streaming<&str>, char> {
-///     char('a')(i)
-/// }
-/// assert_eq!(parser(Streaming("abc")), Ok((Streaming("bc"), 'a')));
-/// assert_eq!(parser(Streaming("bc")), Err(Err::Error(Error::new(Streaming("bc"), ErrorKind::Char))));
-/// assert_eq!(parser(Streaming("")), Err(Err::Incomplete(Needed::new(1))));
-/// ```
-#[inline(always)]
-pub fn char<I, Error: ParseError<I>, const STREAMING: bool>(
-  c: char,
-) -> impl Fn(I) -> IResult<I, char, Error>
-where
-  I: Slice<RangeFrom<usize>> + InputIter + InputLength + InputIsStreaming<STREAMING>,
-  <I as InputIter>::Item: AsChar,
-{
-  move |i: I| {
-    if STREAMING {
-      streaming::char_internal(i, c)
-    } else {
-      complete::char_internal(i, c)
-    }
-  }
-}
-
-=======
->>>>>>> fb3a8a11
 /// Recognizes the string "\r\n".
 ///
 /// *Complete version*: Will return an error if there's not enough input data.
