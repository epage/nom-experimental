--- conflicted
+++ resolved
@@ -985,17 +985,10 @@
 /// **WARNING:** Deprecated, replaced with [`Parser::recognize`]
 ///
 /// ```rust
-<<<<<<< HEAD
 /// # use nom8::{Err,error::ErrorKind, IResult};
 /// use nom8::combinator::recognize;
-/// use nom8::character::{char, alpha1};
+/// use nom8::character::{alpha1};
 /// use nom8::sequence::separated_pair;
-=======
-/// # use nom::{Err,error::ErrorKind, IResult};
-/// use nom::combinator::recognize;
-/// use nom::character::{alpha1};
-/// use nom::sequence::separated_pair;
->>>>>>> fb3a8a11
 /// # fn main() {
 ///
 /// let mut parser = recognize(separated_pair(alpha1, ',', alpha1));
@@ -1076,21 +1069,12 @@
 /// **WARNING:** Deprecated, replaced with [`Parser::with_recognized`] (output ordering is changed)
 ///
 /// ```rust
-<<<<<<< HEAD
 /// # use nom8::prelude::*;
 /// # use nom8::{Err,error::ErrorKind, IResult};
 /// use nom8::combinator::{consumed, value, recognize, map};
-/// use nom8::character::{char, alpha1};
+/// use nom8::character::{alpha1};
 /// use nom8::bytes::tag;
 /// use nom8::sequence::separated_pair;
-=======
-/// # use nom::prelude::*;
-/// # use nom::{Err,error::ErrorKind, IResult};
-/// use nom::combinator::{consumed, value, recognize, map};
-/// use nom::character::{alpha1};
-/// use nom::bytes::tag;
-/// use nom::sequence::separated_pair;
->>>>>>> fb3a8a11
 ///
 /// fn inner_parser(input: &str) -> IResult<&str, bool> {
 ///     value(true, tag("1234"))(input)
@@ -1512,16 +1496,9 @@
 /// specify the default case.
 ///
 /// ```rust
-<<<<<<< HEAD
 /// # use nom8::{Err,error::ErrorKind, IResult};
 /// use nom8::branch::alt;
 /// use nom8::combinator::{success, value};
-/// use nom8::character::char;
-=======
-/// # use nom::{Err,error::ErrorKind, IResult};
-/// use nom::branch::alt;
-/// use nom::combinator::{success, value};
->>>>>>> fb3a8a11
 /// # fn main() {
 ///
 /// let mut parser = success::<_,_,(_,ErrorKind)>(10);
